--- conflicted
+++ resolved
@@ -54,12 +54,8 @@
   if (name === "sign-up") initSignup();
   if (name === "sign-in") initSignin();
   if (name === "dashboard") initDashboard();
-<<<<<<< HEAD
-  if (name === "reset-password") initResetPassword();
-=======
   if (name === "recovery-password") initResetPassword(token);
   if (name === "reset-password") initResetPassword(token);
->>>>>>> 1ba90756
 }
 
 /**
@@ -81,9 +77,6 @@
 function handleRoute() {
   const path =
     (location.hash.startsWith("#/") ? location.hash.slice(2) : "") || "home";
-<<<<<<< HEAD
-  const known = ["home", "board", "sign-in", "sign-up", "dashboard", "reset-password"];
-=======
   
   // Handle parameterized routes
   if (path.startsWith("reset-password/")) {
@@ -108,7 +101,6 @@
   }
 
   const known = ["home", "board", "sign-in", "sign-up", "dashboard"];
->>>>>>> 1ba90756
   const route = known.includes(path) ? path : "home";
 
   loadView(route).catch((err) => {
@@ -981,9 +973,6 @@
   console.log("- Form:", document.getElementById("createTaskForm"));
 }
 
-<<<<<<< HEAD
-function initResetPassword() {}
-=======
 /**
  * Initializes the password reset view with form validation and token handling.
  * Extracts the reset token from the URL and handles password reset submission.
@@ -1091,5 +1080,4 @@
   }
 
   form.addEventListener('submit', handleSubmit);
-}
->>>>>>> 1ba90756
+}