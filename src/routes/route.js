import { registerUser, loginUser, logoutUser, isAuthenticated, getCurrentUser } from '../services/userService.js';
<<<<<<< HEAD
=======
import { getTasks, createTask, updateTask, deleteTask, updateTaskStatus } from '../services/taskService.js';
>>>>>>> 0f32be42

const app = document.getElementById('app');

/**
 * Build a safe URL for fetching view fragments inside Vite (dev and build).
 * @param {string} name - The name of the view (without extension).
 * @returns {URL} The resolved URL for the view HTML file.
 */
const viewURL = (name) => new URL(`../views/${name}.html`, import.meta.url);

/**
 * Load an HTML fragment by view name and initialize its corresponding logic.
 * @async
 * @param {string} name - The view name to load (e.g., "home", "board").
 * @throws {Error} If the view cannot be fetched.
 */
async function loadView(name) {
  const res = await fetch(viewURL(name));
  if (!res.ok) throw new Error(`Failed to load view: ${name}`);
  const html = await res.text();
  app.innerHTML = html;

  if (name === 'home') initHome();
  if (name === 'board') initBoard();
  if (name === 'sign-up') initSignup();
  if (name === 'sign-in') initSignin();
  if (name === 'dashboard') initDashboard();
}

/**
 * Initialize the hash-based router.
 * Attaches an event listener for URL changes and triggers the first render.
 */
export function initRouter() {
  window.addEventListener('hashchange', handleRoute);
  handleRoute(); // first render
}

/**
 * Handle the current route based on the location hash.
 * Fallback to 'home' if the route is unknown.
 */
function handleRoute() {
  const path = (location.hash.startsWith('#/') ? location.hash.slice(2) : '') || 'home';
  const known = ['home', 'board', 'sign-in', 'sign-up', 'dashboard'];
  const route = known.includes(path) ? path : 'home';

  loadView(route).catch(err => {
    console.error(err);
    app.innerHTML = `<p style="color:#ffb4b4">Error loading the view.</p>`;
  });
}

/* ---- View-specific logic ---- */

/**
 * Initialize the "home" view.
 * Attaches a submit handler to the register form to navigate to the board.
 */
function initHome() {

}

function initSignup() {
  const form = document.getElementById('sign-up-form');
  if (!form) return;
<<<<<<< HEAD
  // Evitar doble inicialización si la vista se renderiza varias veces
=======
>>>>>>> 0f32be42
  if (form.dataset.tuduInit === 'true') return;
  form.dataset.tuduInit = 'true';

  const nombreInput = document.getElementById('name');
  const apellidoInput = document.getElementById('last-name');
  const emailInput = document.getElementById('sign-up-email');
  const passInput = document.getElementById('sign-up-password');
  const confirmInput = document.getElementById('confirm-password');
  const ageInput = document.getElementById('age');
  const submitBtn = document.getElementById('sign-up-button') || form.querySelector('button[type="submit"]');

<<<<<<< HEAD
  console.log('initSignup ejecutado', { form: !!form, nombre: !!nombreInput, apellido: !!apellidoInput, email: !!emailInput, pass: !!passInput, confirm: !!confirmInput, age: !!ageInput, submitBtn: !!submitBtn });

  if (!emailInput || !passInput || !confirmInput || !ageInput || !submitBtn) {
    console.warn('initSignup: faltan elementos del formulario, revisa los ids.');
    return;
  }

  // Regexs
  const emailRegex = /^[^\s@]+@[^\s@]+\.[^\s@]+$/; // suficiente para validar formato
=======
  if (!emailInput || !passInput || !confirmInput || !ageInput || !submitBtn) return;

  // Crear contenedor para error de confirmación si no existe
  let confirmError = document.createElement('div');
  confirmError.style.color = 'red';
  confirmError.style.fontSize = '0.85rem';
  confirmError.style.marginTop = '-0.5rem';
  confirmError.style.marginBottom = '0.8rem';
  confirmError.style.display = 'none';
  confirmInput.parentNode.insertBefore(confirmError, confirmInput.nextSibling);

  const emailRegex = /^[^\s@]+@[^\s@]+\.[^\s@]+$/;
>>>>>>> 0f32be42
  const passwordRegex = /^(?=.*[a-z])(?=.*[A-Z])(?=.*\d)[A-Za-z\d@$!%*?&]{8,}$/;

  function validateForm() {
    const email = (emailInput.value || '').trim();
    const password = (passInput.value || '').trim();
    const confirm = (confirmInput.value || '').trim();
    const age = (ageInput.value || '').trim();

    let valid = true;
    const errors = [];

    if (!emailRegex.test(email)) { valid = false; errors.push('email'); }
    if (!passwordRegex.test(password)) { valid = false; errors.push('password'); }
<<<<<<< HEAD
    if (password !== confirm) { valid = false; errors.push('confirm'); }
=======
    if (password !== confirm) {
      valid = false;
      errors.push('confirm');

      // Mostrar mensaje debajo del confirm password
      confirmError.textContent = '❌ Las contraseñas no coinciden';
      confirmError.style.display = 'block';
    } else {
      confirmError.textContent = '';
      confirmError.style.display = 'none';
    }

>>>>>>> 0f32be42
    if (!/^\d+$/.test(age) || Number(age) < 13) { valid = false; errors.push('age'); }

    submitBtn.disabled = !valid;
    submitBtn.classList.toggle('enabled', valid);
    if (!valid) {
      submitBtn.setAttribute('title', 'Corrige: ' + errors.join(', '));
    } else {
      submitBtn.removeAttribute('title');
    }

    console.log('validateForm ->', { valid, errors });
  }

<<<<<<< HEAD
  // Añadir listeners (idempotente por data attr del form)
  [emailInput, passInput, confirmInput, ageInput].forEach((input) => {
    input.addEventListener('input', validateForm);
  });

  // Inicializa el estado del botón
=======
  [emailInput, passInput, confirmInput, ageInput].forEach(input => {
    input.addEventListener('input', validateForm);
  });

>>>>>>> 0f32be42
  validateForm();

  // Submit handler
  form.addEventListener('submit', async (e) => {
    e.preventDefault();
<<<<<<< HEAD
    // opcional: volver a validar antes de enviar
=======
>>>>>>> 0f32be42
    validateForm();
    if (submitBtn.disabled) return;

    submitBtn.disabled = true;

    const nombre = nombreInput ? nombreInput.value.trim() : '';
    const apellido = apellidoInput ? apellidoInput.value.trim() : '';
    const email = emailInput.value.trim();
    const password = passInput.value.trim();
    const age = ageInput.value.trim();
<<<<<<< HEAD

    try {
      await registerUser({ nombre, apellido, email, password, age });
      alert('✅ Registro exitoso 🎉');
      setTimeout(() => (location.hash = '#/sign-in'), 400);
    } catch (err) {
      alert('❌ No se pudo registrar: ' + (err?.message || err));
      console.error('registerUser error', err);
      // re-evaluar si debe habilitarse (por ejemplo campos aún válidos)
      validateForm();
    } finally {
      // si campos válidos, validateForm dejará el botón habilitado; si no, quedará deshabilitado
=======

    try {
      await registerUser({ nombre, apellido, email, password, age });
      alert('✅ Registro exitoso 🎉');
      setTimeout(() => (location.hash = '#/sign-in'), 400);
    } catch (err) {
      alert('❌ No se pudo registrar: ' + (err?.message || err));
      console.error('registerUser error', err);
      validateForm();
    } finally {
      validateForm();
    }
  });
}


/**
 * Initialize the "sign-in" view.
 * ACTUALIZADA para conectar correctamente con el backend
 */
function initSignin() {
  const form = document.getElementById('sign-in-form');
  const emailInput = document.getElementById('sign-in-email');
  const passInput = document.getElementById('sign-in-password');
  const submitBtn = form?.querySelector('button[type="submit"]');

  if (!form || !emailInput || !passInput || !submitBtn) {
    console.warn('initSignin: faltan elementos del formulario, revisa los ids.');
    return;
  }

  if (form.dataset.tuduInit === 'true') return;
  form.dataset.tuduInit = 'true';

  if (isAuthenticated()) {
    location.hash = '#/dashboard';
    return;
  }

  submitBtn.disabled = true;

  function validateForm() {
    const email = emailInput.value.trim();
    const password = passInput.value.trim();
    const emailRegex = /^[^\s@]+@[^\s@]+\.[^\s@]+$/;
    const isValidEmail = emailRegex.test(email);
    const isValid = isValidEmail && password.length > 0;

    submitBtn.disabled = !isValid;
    submitBtn.classList.toggle('enabled', isValid);
  }

  emailInput.addEventListener('input', validateForm);
  passInput.addEventListener('input', validateForm);
  validateForm();

  // Función para mostrar ventana emergente tipo toast
  function showToast(message) {
    let toast = document.createElement('div');
    toast.textContent = message;
    toast.style.position = 'fixed';
    toast.style.top = '20px';
    toast.style.right = '20px';
    toast.style.backgroundColor = '#dc3545';
    toast.style.color = '#fff';
    toast.style.padding = '12px 20px';
    toast.style.borderRadius = '8px';
    toast.style.boxShadow = '0 2px 6px rgba(0,0,0,0.3)';
    toast.style.zIndex = '1000';
    toast.style.opacity = '0';
    toast.style.transition = 'opacity 0.3s ease';

    document.body.appendChild(toast);

    // Mostrar con animación
    requestAnimationFrame(() => {
      toast.style.opacity = '1';
    });

    // Desaparece después de 3 segundos
    setTimeout(() => {
      toast.style.opacity = '0';
      toast.addEventListener('transitionend', () => toast.remove());
    }, 3000);
  }

  form.addEventListener('submit', async (e) => {
    e.preventDefault();
    validateForm();
    if (submitBtn.disabled) return;

    submitBtn.disabled = true;
    const originalText = submitBtn.textContent;
    submitBtn.textContent = 'Iniciando sesión...';

    try {
      const data = await loginUser({
        email: emailInput.value.trim(),
        password: passInput.value.trim()
      });

      localStorage.setItem('token', data.token);

      try {
        const tokenPayload = JSON.parse(atob(data.token.split('.')[1]));
        localStorage.setItem('userId', tokenPayload.userId);
        localStorage.setItem('userEmail', tokenPayload.email);
        console.log('Usuario logueado:', { userId: tokenPayload.userId, email: tokenPayload.email });
      } catch (tokenError) {
        console.warn('No se pudo decodificar el token:', tokenError);
      }

      setTimeout(() => (location.hash = '#/dashboard'), 1000);
    } catch (err) {
      showToast('⚠️ Credenciales incorrectas');
      console.error('Login error:', err);
    } finally {
      submitBtn.textContent = originalText;
>>>>>>> 0f32be42
      validateForm();
    }
  });
}

<<<<<<< HEAD
/**
 * Initialize the "sign-in" view.
 * ACTUALIZADA para conectar correctamente con el backend
 */
function initSignin() {
  const form = document.getElementById('sign-in-form');
  const emailInput = document.getElementById('sign-in-email');
  const passInput = document.getElementById('sign-in-password');
  const msg = document.getElementById('loginMsg');
  const submitBtn = form?.querySelector('button[type="submit"]');

  if (!form || !emailInput || !passInput || !submitBtn) {
    console.warn('initSignin: faltan elementos del formulario, revisa los ids.');
    return;
  }

  // Evitar doble inicialización
  if (form.dataset.tuduInit === 'true') return;
  form.dataset.tuduInit = 'true';

  // Verificar si ya está autenticado al cargar la vista
  if (isAuthenticated()) {
    location.hash = '#/dashboard';
    return;
  }

  // Deshabilitar botón de entrada inicialmente
  submitBtn.disabled = true;

  // Validación en tiempo real
  function validateForm() {
    const email = emailInput.value.trim();
    const password = passInput.value.trim();

    // Validar email formato RFC 5322
    const emailRegex = /^[^\s@]+@[^\s@]+\.[^\s@]+$/;
    const isValidEmail = emailRegex.test(email);

    // Sólo habilitar si el correo y la contraseña están correctos
    const isValid = isValidEmail && password.length > 0;
    submitBtn.disabled = !isValid;
    submitBtn.classList.toggle('enabled', isValid);

    // Limpiar mensaje anterior
    if (msg) msg.textContent = '';
  }

  emailInput.addEventListener('input', validateForm);
  passInput.addEventListener('input', validateForm);

  // Validar al cargar
  validateForm();

  form.addEventListener('submit', async (e) => {
    e.preventDefault();

    // Limpiar mensaje anterior
    if (msg) msg.textContent = '';

    // Validar una vez más
    validateForm();
    if (submitBtn.disabled) return;

    // Deshabilitar botón y cambiar texto
    submitBtn.disabled = true;
    const originalText = submitBtn.textContent;
    submitBtn.textContent = 'Iniciando sesión...';

    try {
      // Mandar credenciales al backend (usando la ruta correcta)
      const data = await loginUser({
        email: emailInput.value.trim(),
        password: passInput.value.trim()
      });

      if (msg) {
        msg.textContent = 'Inicio de sesión exitoso';
        msg.style.color = '#28a745';
      }

      // Guardar JWT token (tu backend devuelve { message: "Login successful", token: "..." })
      sessionStorage.setItem('token', data.token);

      // Decodificar token para guardar info del usuario
      try {
        const tokenPayload = JSON.parse(atob(data.token.split('.')[1]));
        sessionStorage.setItem('userId', tokenPayload.userId);
        sessionStorage.setItem('userEmail', tokenPayload.email);
        console.log('Usuario logueado:', { userId: tokenPayload.userId, email: tokenPayload.email });
      } catch (tokenError) {
        console.warn('No se pudo decodificar el token:', tokenError);
      }

      // Redirigir al dashboard después de un breve delay
      setTimeout(() => (location.hash = '#/dashboard'), 1000);
    } catch (err) {
      if (msg) {
        msg.textContent = `Error: ${err.message}`;
        msg.style.color = '#dc3545';
      }
      console.error('Login error:', err);
    } finally {
      // Restaurar el botón
      submitBtn.textContent = originalText;
      validateForm(); // Esto habilitará el botón si los datos siguen siendo válidos
    }
  });
}

/**
 * Initialize the "dashboard" view.
 * ACTUALIZADA para proteger con autenticación
 */
function initDashboard() {
=======

/**
 * Initialize the "dashboard" view.
 * ACTUALIZADA para proteger con autenticación
 */
/**
 * Mostrar notificación toast
 */


async function initDashboard() {
  if (!isAuthenticated()) {
    location.hash = '#/sign-in';
    return;
  }

  const currentUser = getCurrentUser();
  const userNameEl = document.querySelector('.user-name');
  const userAvatar = document.querySelector('.user-avatar');

  if (userNameEl && userAvatar && currentUser?.email) {
    userNameEl.textContent = currentUser.email.split('@')[0];
    userAvatar.textContent = currentUser.email[0].toUpperCase();
  }

  await loadTasksFromBackend();
  initUserDropdown();
  initCreateTaskModal();
  initTaskActions();
}

// ===========================
// CARGAR TAREAS DESDE BACKEND
// ===========================
async function loadTasksFromBackend() {
  try {
    console.log('Iniciando carga de tareas...');
    const tasks = await getTasks(); // Función que obtiene tareas del backend
    console.log('Tareas recibidas:', tasks);

    // Verificar que tasks sea un array
    if (!Array.isArray(tasks)) {
      console.error('Las tareas no son un array:', tasks);
      showToast('Error: formato de datos incorrecto', 'error');
      return;
    }

    const columns = {
      pending: document.querySelector('.pending-column .task-list'),
      progress: document.querySelector('.progress-column .task-list'),
      completed: document.querySelector('.completed-column .task-list')
    };

    // Verificar que las columnas existan
    Object.entries(columns).forEach(([key, col]) => {
      if (!col) {
        console.error(`Columna no encontrada: .${key}-column .task-list`);
      }
    });

    // Limpiar columnas existentes
    Object.values(columns).forEach(col => {
      if (col) col.innerHTML = '';
    });

    // Normalizar estados de tareas (en caso de inconsistencias)
    const normalizeStatus = (status) => {
      const statusMap = {
        'pending': 'pending',
        'pendiente': 'pending',
        'en_progreso': 'progress',
        'progress': 'progress',
        'in_progress': 'progress',
        'completed': 'completed',
        'completada': 'completed',
        'done': 'completed'
      };
      return statusMap[status?.toLowerCase()] || 'pending';
    };

    // Agrupar tareas por estado normalizado
    const tasksByStatus = {
      pending: [],
      progress: [],
      completed: []
    };

    tasks.forEach(task => {
      const normalizedStatus = normalizeStatus(task.status);
      if (tasksByStatus[normalizedStatus]) {
        tasksByStatus[normalizedStatus].push(task);
      }
    });

    console.log('Tareas agrupadas:', tasksByStatus);

    // Renderizar tareas en cada columna
    Object.entries(tasksByStatus).forEach(([status, taskList]) => {
      const col = columns[status];
      if (!col) {
        console.warn(`Columna no encontrada para estado: ${status}`);
        return;
      }

      if (taskList.length === 0) {
        const emptyDiv = document.createElement('div');
        emptyDiv.className = 'empty-state';
        emptyDiv.style.cssText = `
          text-align: center;
          color: #888;
          padding: 20px;
          font-style: italic;
        `;
        emptyDiv.textContent = 'No hay tareas aún';
        col.appendChild(emptyDiv);
      } else {
        taskList.forEach(task => {
          const taskCard = createTaskCard(task);
          if (taskCard) {
            col.appendChild(taskCard);
          }
        });
      }
    });

    // Actualizar contadores
    updateColumnCounts(tasksByStatus);

    console.log('Tareas renderizadas correctamente');

  } catch (err) {
    console.error('Error cargando tareas:', err);
    showToast('Error cargando tareas: ' + (err.message || err), 'error');
  }
}

// ===========================
// ACTUALIZAR CONTADORES
// ===========================
function updateColumnCounts(tasksByStatus) {
  const counters = {
    pending: document.querySelector('.pending-column .column-count'),
    progress: document.querySelector('.progress-column .column-count'),
    completed: document.querySelector('.completed-column .column-count')
  };

  Object.entries(counters).forEach(([status, counter]) => {
    if (counter && tasksByStatus[status]) {
      counter.textContent = tasksByStatus[status].length;
    }
  });
}

// ===========================
// CREAR TARJETA DE TAREA
// ===========================
function createTaskCard(task) {
  if (!task) {
    console.error('Task es null o undefined');
    return null;
  }

  const card = document.createElement('div');
  card.className = 'task-card';
  card.dataset.taskId = task.id || task._id || '';

  // Validar datos de la tarea
  const title = task.title || 'Sin título';
  const detail = task.detail || task.description || '';

  let dateHtml = '';
  if (task.dueDate) {
    try {
      const d = new Date(task.dueDate);
      if (!isNaN(d.getTime())) {
        const dateStr = d.toLocaleDateString('es-ES');
        const timeStr = d.toLocaleTimeString('es-ES', {
          hour: '2-digit',
          minute: '2-digit'
        });
        dateHtml = `<div class="task-datetime">📅 ${dateStr} ⏰ ${timeStr}</div>`;
      }
    } catch (err) {
      console.warn('Error procesando fecha de tarea:', err);
    }
  }

  card.innerHTML = `
    <div class="task-options">
      <button class="task-option-btn edit-btn" title="Editar">✏️</button>
      <button class="task-option-btn delete-btn" title="Eliminar">🗑️</button>
    </div>
    <div class="task-title">${escapeHtml(title)}</div>
    <div class="task-description">${escapeHtml(detail)}</div>
    ${dateHtml}
  `;

  // Hacer las tarjetas arrastrables (opcional)
  card.draggable = true;

  return card;
}

// ===========================
// ESCAPAR HTML PARA SEGURIDAD
// ===========================
function escapeHtml(text) {
  const div = document.createElement('div');
  div.textContent = text;
  return div.innerHTML;
}

// ===========================
// MENU USUARIO Y LOGOUT
// ===========================
function initUserDropdown() {
  const userProfile = document.querySelector('.user-profile');
  if (!userProfile) return;
  const dropdown = userProfile.querySelector('.user-dropdown');

  userProfile.addEventListener('click', e => {
    e.stopPropagation();
    dropdown.classList.toggle('active');
    userProfile.classList.toggle('active');
  });

  document.addEventListener('click', () => {
    dropdown.classList.remove('active');
    userProfile.classList.remove('active');
  });

  const logoutOption = document.getElementById('logoutOption');
  if (logoutOption) {
    logoutOption.addEventListener('click', async () => {
      try {
        await logoutUser();
      } catch (err) {
        console.warn('Error en logout:', err);
      }
      localStorage.clear();
      sessionStorage.clear();
      location.hash = '#/sign-in';
      showToast('Sesión cerrada correctamente', 'success');
    });
  }
}

// ===========================
// MODAL CREAR TAREA
// ===========================
function initCreateTaskModal() {
>>>>>>> 0f32be42
  const openBtn = document.querySelector('.create-task-btn');
  const modal = document.getElementById('createTask');
  const closeBtn = modal?.querySelector('.close-modal');
  const form = document.getElementById('createTaskForm');
  const cancelBtn = document.getElementById('cancelTaskBtn');

  if (!openBtn || !modal || !form) {
    console.warn('Elementos del modal no encontrados');
    return;
  }

  openBtn.addEventListener('click', () => {
    modal.style.display = 'block';
    form.reset();
  });

  closeBtn?.addEventListener('click', () => modal.style.display = 'none');
  cancelBtn?.addEventListener('click', () => modal.style.display = 'none');

  modal.addEventListener('click', e => {
    if (e.target === modal) modal.style.display = 'none';
  });

  form.addEventListener('submit', async e => {
    e.preventDefault();
    const submitBtn = form.querySelector('button[type="submit"]');
    const originalText = submitBtn.textContent;
    submitBtn.disabled = true;
    submitBtn.textContent = 'Guardando...';

    try {
      const data = new FormData(form);
      const currentUser = getCurrentUser();

      if (!currentUser?.email) {
        throw new Error('Usuario no autenticado');
      }

      const taskData = {
        title: data.get('taskTitle')?.trim() || '',
        detail: data.get('taskDesc')?.trim() || '',
        status: data.get('taskStatus') || 'pending',
        dueDate: data.get('taskDate') ?
          `${data.get('taskDate')}T${data.get('taskTime') || '00:00'}:00` : null,
        user_email: currentUser.email
      };

      if (!taskData.title) {
        throw new Error('El título de la tarea es obligatorio');
      }

      console.log('Creando tarea:', taskData);
      await createTask(taskData);
      await loadTasksFromBackend();
      modal.style.display = 'none';
      form.reset();
      showToast('✅ Tarea creada exitosamente', 'success');

    } catch (err) {
      console.error('Error creando tarea:', err);
      showToast('❌ Error al crear tarea: ' + (err.message || err), 'error');
    } finally {
      submitBtn.disabled = false;
      submitBtn.textContent = originalText;
    }
  });
}

// ===========================
// EDITAR / ELIMINAR TAREAS
// ===========================
function initTaskActions() {
  document.addEventListener('click', async e => {
    const card = e.target.closest('.task-card');
    if (!card) return;

    const taskId = card.dataset.taskId;
    if (!taskId) {
      console.error('ID de tarea no encontrado');
      return;
    }

    if (e.target.classList.contains('delete-btn')) {
      if (!confirm('¿Seguro que quieres eliminar esta tarea?')) return;

      try {
        await deleteTask(taskId);
        showToast('🗑️ Tarea eliminada', 'success');
        await loadTasksFromBackend();
      } catch (err) {
        console.error('Error eliminando tarea:', err);
        showToast('❌ Error eliminando: ' + (err.message || err), 'error');
      }
    }

    if (e.target.classList.contains('edit-btn')) {
      const titleEl = card.querySelector('.task-title');
      const descEl = card.querySelector('.task-description');

      const currentTitle = titleEl?.textContent || '';
      const currentDesc = descEl?.textContent || '';

      const newTitle = prompt('Nuevo título:', currentTitle);
      if (newTitle === null || newTitle.trim() === '') return;

      const newDesc = prompt('Nueva descripción:', currentDesc);
      if (newDesc === null) return;

      try {
        await updateTask(taskId, {
          title: newTitle.trim(),
          detail: newDesc.trim()
        });
        showToast('✏️ Tarea actualizada', 'success');
        await loadTasksFromBackend();
      } catch (err) {
        console.error('Error actualizando tarea:', err);
        showToast('❌ Error actualizando: ' + (err.message || err), 'error');
      }
    }
  });

  // Verificar autenticación antes de mostrar dashboard
  if (!isAuthenticated()) {
    console.log('Usuario no autenticado, redirigiendo a sign-in');
    location.hash = '#/sign-in';
    return;
  }

  console.log('Dashboard inicializado para usuario:', getCurrentUser());

  // Buscar botón de logout si existe
  const logoutBtn = document.getElementById('logoutBtn') || document.querySelector('[data-action="logout"]');
  if (logoutBtn) {
    logoutBtn.addEventListener('click', async (e) => {
      e.preventDefault();
      try {
        await logoutUser();
        console.log('Logout exitoso');
      } catch (error) {
        console.error('Error durante logout:', error);
        // Aún así limpiar y redirigir
        localStorage.clear();
        location.hash = '#/sign-in';
      }
    });
  }

  // Aquí puedes agregar el resto de la lógica del dashboard
  // Por ejemplo, cargar las tareas del usuario, mostrar su perfil, etc.
}

// ===========================
// NOTIFICACIONES TOAST
// ===========================
function showToast(msg, type = 'info') {
  const toast = document.createElement('div');
  toast.textContent = msg;
  toast.style.cssText = `
    position: fixed; top: 20px; right: 20px;
    background: ${type === 'error' ? '#dc3545' : type === 'success' ? '#28a745' : '#007bff'};
    color: white; padding: 12px 20px; border-radius: 8px;
    box-shadow: 0 2px 6px rgba(0,0,0,0.3); z-index: 1000; opacity: 0;
    transition: opacity 0.3s ease; max-width: 300px;
  `;

  document.body.appendChild(toast);
  requestAnimationFrame(() => toast.style.opacity = '1');

  setTimeout(() => {
    toast.style.opacity = '0';
    toast.addEventListener('transitionend', () => toast.remove());
  }, 3000);
}

// ===========================
// FUNCIÓN DE DEBUG (OPCIONAL)
// ===========================
function debugDashboard() {
  console.log('=== DEBUG DASHBOARD ===');
  console.log('Columnas encontradas:');
  console.log('- Pending:', document.querySelector('.pending-column .task-list'));
  console.log('- Progress:', document.querySelector('.progress-column .task-list'));
  console.log('- Completed:', document.querySelector('.completed-column .task-list'));
  console.log('Modal elementos:');
  console.log('- Create btn:', document.querySelector('.create-task-btn'));
  console.log('- Modal:', document.getElementById('createTask'));
  console.log('- Form:', document.getElementById('createTaskForm'));
}<|MERGE_RESOLUTION|>--- conflicted
+++ resolved
@@ -1,8 +1,5 @@
 import { registerUser, loginUser, logoutUser, isAuthenticated, getCurrentUser } from '../services/userService.js';
-<<<<<<< HEAD
-=======
 import { getTasks, createTask, updateTask, deleteTask, updateTaskStatus } from '../services/taskService.js';
->>>>>>> 0f32be42
 
 const app = document.getElementById('app');
 
@@ -69,10 +66,6 @@
 function initSignup() {
   const form = document.getElementById('sign-up-form');
   if (!form) return;
-<<<<<<< HEAD
-  // Evitar doble inicialización si la vista se renderiza varias veces
-=======
->>>>>>> 0f32be42
   if (form.dataset.tuduInit === 'true') return;
   form.dataset.tuduInit = 'true';
 
@@ -84,17 +77,6 @@
   const ageInput = document.getElementById('age');
   const submitBtn = document.getElementById('sign-up-button') || form.querySelector('button[type="submit"]');
 
-<<<<<<< HEAD
-  console.log('initSignup ejecutado', { form: !!form, nombre: !!nombreInput, apellido: !!apellidoInput, email: !!emailInput, pass: !!passInput, confirm: !!confirmInput, age: !!ageInput, submitBtn: !!submitBtn });
-
-  if (!emailInput || !passInput || !confirmInput || !ageInput || !submitBtn) {
-    console.warn('initSignup: faltan elementos del formulario, revisa los ids.');
-    return;
-  }
-
-  // Regexs
-  const emailRegex = /^[^\s@]+@[^\s@]+\.[^\s@]+$/; // suficiente para validar formato
-=======
   if (!emailInput || !passInput || !confirmInput || !ageInput || !submitBtn) return;
 
   // Crear contenedor para error de confirmación si no existe
@@ -107,7 +89,6 @@
   confirmInput.parentNode.insertBefore(confirmError, confirmInput.nextSibling);
 
   const emailRegex = /^[^\s@]+@[^\s@]+\.[^\s@]+$/;
->>>>>>> 0f32be42
   const passwordRegex = /^(?=.*[a-z])(?=.*[A-Z])(?=.*\d)[A-Za-z\d@$!%*?&]{8,}$/;
 
   function validateForm() {
@@ -121,9 +102,6 @@
 
     if (!emailRegex.test(email)) { valid = false; errors.push('email'); }
     if (!passwordRegex.test(password)) { valid = false; errors.push('password'); }
-<<<<<<< HEAD
-    if (password !== confirm) { valid = false; errors.push('confirm'); }
-=======
     if (password !== confirm) {
       valid = false;
       errors.push('confirm');
@@ -136,7 +114,6 @@
       confirmError.style.display = 'none';
     }
 
->>>>>>> 0f32be42
     if (!/^\d+$/.test(age) || Number(age) < 13) { valid = false; errors.push('age'); }
 
     submitBtn.disabled = !valid;
@@ -150,28 +127,14 @@
     console.log('validateForm ->', { valid, errors });
   }
 
-<<<<<<< HEAD
-  // Añadir listeners (idempotente por data attr del form)
-  [emailInput, passInput, confirmInput, ageInput].forEach((input) => {
-    input.addEventListener('input', validateForm);
-  });
-
-  // Inicializa el estado del botón
-=======
   [emailInput, passInput, confirmInput, ageInput].forEach(input => {
     input.addEventListener('input', validateForm);
   });
 
->>>>>>> 0f32be42
   validateForm();
 
-  // Submit handler
   form.addEventListener('submit', async (e) => {
     e.preventDefault();
-<<<<<<< HEAD
-    // opcional: volver a validar antes de enviar
-=======
->>>>>>> 0f32be42
     validateForm();
     if (submitBtn.disabled) return;
 
@@ -182,20 +145,6 @@
     const email = emailInput.value.trim();
     const password = passInput.value.trim();
     const age = ageInput.value.trim();
-<<<<<<< HEAD
-
-    try {
-      await registerUser({ nombre, apellido, email, password, age });
-      alert('✅ Registro exitoso 🎉');
-      setTimeout(() => (location.hash = '#/sign-in'), 400);
-    } catch (err) {
-      alert('❌ No se pudo registrar: ' + (err?.message || err));
-      console.error('registerUser error', err);
-      // re-evaluar si debe habilitarse (por ejemplo campos aún válidos)
-      validateForm();
-    } finally {
-      // si campos válidos, validateForm dejará el botón habilitado; si no, quedará deshabilitado
-=======
 
     try {
       await registerUser({ nombre, apellido, email, password, age });
@@ -314,404 +263,40 @@
       console.error('Login error:', err);
     } finally {
       submitBtn.textContent = originalText;
->>>>>>> 0f32be42
       validateForm();
     }
   });
 }
 
-<<<<<<< HEAD
-/**
- * Initialize the "sign-in" view.
- * ACTUALIZADA para conectar correctamente con el backend
- */
-function initSignin() {
-  const form = document.getElementById('sign-in-form');
-  const emailInput = document.getElementById('sign-in-email');
-  const passInput = document.getElementById('sign-in-password');
-  const msg = document.getElementById('loginMsg');
-  const submitBtn = form?.querySelector('button[type="submit"]');
-
-  if (!form || !emailInput || !passInput || !submitBtn) {
-    console.warn('initSignin: faltan elementos del formulario, revisa los ids.');
-    return;
-  }
-
-  // Evitar doble inicialización
-  if (form.dataset.tuduInit === 'true') return;
-  form.dataset.tuduInit = 'true';
-
-  // Verificar si ya está autenticado al cargar la vista
-  if (isAuthenticated()) {
-    location.hash = '#/dashboard';
-    return;
-  }
-
-  // Deshabilitar botón de entrada inicialmente
-  submitBtn.disabled = true;
-
-  // Validación en tiempo real
-  function validateForm() {
-    const email = emailInput.value.trim();
-    const password = passInput.value.trim();
-
-    // Validar email formato RFC 5322
-    const emailRegex = /^[^\s@]+@[^\s@]+\.[^\s@]+$/;
-    const isValidEmail = emailRegex.test(email);
-
-    // Sólo habilitar si el correo y la contraseña están correctos
-    const isValid = isValidEmail && password.length > 0;
-    submitBtn.disabled = !isValid;
-    submitBtn.classList.toggle('enabled', isValid);
-
-    // Limpiar mensaje anterior
-    if (msg) msg.textContent = '';
-  }
-
-  emailInput.addEventListener('input', validateForm);
-  passInput.addEventListener('input', validateForm);
-
-  // Validar al cargar
-  validateForm();
-
-  form.addEventListener('submit', async (e) => {
-    e.preventDefault();
-
-    // Limpiar mensaje anterior
-    if (msg) msg.textContent = '';
-
-    // Validar una vez más
-    validateForm();
-    if (submitBtn.disabled) return;
-
-    // Deshabilitar botón y cambiar texto
-    submitBtn.disabled = true;
-    const originalText = submitBtn.textContent;
-    submitBtn.textContent = 'Iniciando sesión...';
-
-    try {
-      // Mandar credenciales al backend (usando la ruta correcta)
-      const data = await loginUser({
-        email: emailInput.value.trim(),
-        password: passInput.value.trim()
-      });
-
-      if (msg) {
-        msg.textContent = 'Inicio de sesión exitoso';
-        msg.style.color = '#28a745';
-      }
-
-      // Guardar JWT token (tu backend devuelve { message: "Login successful", token: "..." })
-      sessionStorage.setItem('token', data.token);
-
-      // Decodificar token para guardar info del usuario
-      try {
-        const tokenPayload = JSON.parse(atob(data.token.split('.')[1]));
-        sessionStorage.setItem('userId', tokenPayload.userId);
-        sessionStorage.setItem('userEmail', tokenPayload.email);
-        console.log('Usuario logueado:', { userId: tokenPayload.userId, email: tokenPayload.email });
-      } catch (tokenError) {
-        console.warn('No se pudo decodificar el token:', tokenError);
-      }
-
-      // Redirigir al dashboard después de un breve delay
-      setTimeout(() => (location.hash = '#/dashboard'), 1000);
-    } catch (err) {
-      if (msg) {
-        msg.textContent = `Error: ${err.message}`;
-        msg.style.color = '#dc3545';
-      }
-      console.error('Login error:', err);
-    } finally {
-      // Restaurar el botón
-      submitBtn.textContent = originalText;
-      validateForm(); // Esto habilitará el botón si los datos siguen siendo válidos
-    }
-  });
-}
 
 /**
  * Initialize the "dashboard" view.
  * ACTUALIZADA para proteger con autenticación
  */
 function initDashboard() {
-=======
-
-/**
- * Initialize the "dashboard" view.
- * ACTUALIZADA para proteger con autenticación
- */
-/**
- * Mostrar notificación toast
- */
-
-
-async function initDashboard() {
-  if (!isAuthenticated()) {
-    location.hash = '#/sign-in';
-    return;
-  }
-
-  const currentUser = getCurrentUser();
-  const userNameEl = document.querySelector('.user-name');
-  const userAvatar = document.querySelector('.user-avatar');
-
-  if (userNameEl && userAvatar && currentUser?.email) {
-    userNameEl.textContent = currentUser.email.split('@')[0];
-    userAvatar.textContent = currentUser.email[0].toUpperCase();
-  }
-
-  await loadTasksFromBackend();
-  initUserDropdown();
-  initCreateTaskModal();
-  initTaskActions();
-}
-
-// ===========================
-// CARGAR TAREAS DESDE BACKEND
-// ===========================
-async function loadTasksFromBackend() {
-  try {
-    console.log('Iniciando carga de tareas...');
-    const tasks = await getTasks(); // Función que obtiene tareas del backend
-    console.log('Tareas recibidas:', tasks);
-
-    // Verificar que tasks sea un array
-    if (!Array.isArray(tasks)) {
-      console.error('Las tareas no son un array:', tasks);
-      showToast('Error: formato de datos incorrecto', 'error');
-      return;
-    }
-
-    const columns = {
-      pending: document.querySelector('.pending-column .task-list'),
-      progress: document.querySelector('.progress-column .task-list'),
-      completed: document.querySelector('.completed-column .task-list')
-    };
-
-    // Verificar que las columnas existan
-    Object.entries(columns).forEach(([key, col]) => {
-      if (!col) {
-        console.error(`Columna no encontrada: .${key}-column .task-list`);
-      }
-    });
-
-    // Limpiar columnas existentes
-    Object.values(columns).forEach(col => {
-      if (col) col.innerHTML = '';
-    });
-
-    // Normalizar estados de tareas (en caso de inconsistencias)
-    const normalizeStatus = (status) => {
-      const statusMap = {
-        'pending': 'pending',
-        'pendiente': 'pending',
-        'en_progreso': 'progress',
-        'progress': 'progress',
-        'in_progress': 'progress',
-        'completed': 'completed',
-        'completada': 'completed',
-        'done': 'completed'
-      };
-      return statusMap[status?.toLowerCase()] || 'pending';
-    };
-
-    // Agrupar tareas por estado normalizado
-    const tasksByStatus = {
-      pending: [],
-      progress: [],
-      completed: []
-    };
-
-    tasks.forEach(task => {
-      const normalizedStatus = normalizeStatus(task.status);
-      if (tasksByStatus[normalizedStatus]) {
-        tasksByStatus[normalizedStatus].push(task);
-      }
-    });
-
-    console.log('Tareas agrupadas:', tasksByStatus);
-
-    // Renderizar tareas en cada columna
-    Object.entries(tasksByStatus).forEach(([status, taskList]) => {
-      const col = columns[status];
-      if (!col) {
-        console.warn(`Columna no encontrada para estado: ${status}`);
-        return;
-      }
-
-      if (taskList.length === 0) {
-        const emptyDiv = document.createElement('div');
-        emptyDiv.className = 'empty-state';
-        emptyDiv.style.cssText = `
-          text-align: center;
-          color: #888;
-          padding: 20px;
-          font-style: italic;
-        `;
-        emptyDiv.textContent = 'No hay tareas aún';
-        col.appendChild(emptyDiv);
-      } else {
-        taskList.forEach(task => {
-          const taskCard = createTaskCard(task);
-          if (taskCard) {
-            col.appendChild(taskCard);
-          }
-        });
-      }
-    });
-
-    // Actualizar contadores
-    updateColumnCounts(tasksByStatus);
-
-    console.log('Tareas renderizadas correctamente');
-
-  } catch (err) {
-    console.error('Error cargando tareas:', err);
-    showToast('Error cargando tareas: ' + (err.message || err), 'error');
-  }
-}
-
-// ===========================
-// ACTUALIZAR CONTADORES
-// ===========================
-function updateColumnCounts(tasksByStatus) {
-  const counters = {
-    pending: document.querySelector('.pending-column .column-count'),
-    progress: document.querySelector('.progress-column .column-count'),
-    completed: document.querySelector('.completed-column .column-count')
-  };
-
-  Object.entries(counters).forEach(([status, counter]) => {
-    if (counter && tasksByStatus[status]) {
-      counter.textContent = tasksByStatus[status].length;
-    }
-  });
-}
-
-// ===========================
-// CREAR TARJETA DE TAREA
-// ===========================
-function createTaskCard(task) {
-  if (!task) {
-    console.error('Task es null o undefined');
-    return null;
-  }
-
-  const card = document.createElement('div');
-  card.className = 'task-card';
-  card.dataset.taskId = task.id || task._id || '';
-
-  // Validar datos de la tarea
-  const title = task.title || 'Sin título';
-  const detail = task.detail || task.description || '';
-
-  let dateHtml = '';
-  if (task.dueDate) {
-    try {
-      const d = new Date(task.dueDate);
-      if (!isNaN(d.getTime())) {
-        const dateStr = d.toLocaleDateString('es-ES');
-        const timeStr = d.toLocaleTimeString('es-ES', {
-          hour: '2-digit',
-          minute: '2-digit'
-        });
-        dateHtml = `<div class="task-datetime">📅 ${dateStr} ⏰ ${timeStr}</div>`;
-      }
-    } catch (err) {
-      console.warn('Error procesando fecha de tarea:', err);
-    }
-  }
-
-  card.innerHTML = `
-    <div class="task-options">
-      <button class="task-option-btn edit-btn" title="Editar">✏️</button>
-      <button class="task-option-btn delete-btn" title="Eliminar">🗑️</button>
-    </div>
-    <div class="task-title">${escapeHtml(title)}</div>
-    <div class="task-description">${escapeHtml(detail)}</div>
-    ${dateHtml}
-  `;
-
-  // Hacer las tarjetas arrastrables (opcional)
-  card.draggable = true;
-
-  return card;
-}
-
-// ===========================
-// ESCAPAR HTML PARA SEGURIDAD
-// ===========================
-function escapeHtml(text) {
-  const div = document.createElement('div');
-  div.textContent = text;
-  return div.innerHTML;
-}
-
-// ===========================
-// MENU USUARIO Y LOGOUT
-// ===========================
-function initUserDropdown() {
-  const userProfile = document.querySelector('.user-profile');
-  if (!userProfile) return;
-  const dropdown = userProfile.querySelector('.user-dropdown');
-
-  userProfile.addEventListener('click', e => {
-    e.stopPropagation();
-    dropdown.classList.toggle('active');
-    userProfile.classList.toggle('active');
-  });
-
-  document.addEventListener('click', () => {
-    dropdown.classList.remove('active');
-    userProfile.classList.remove('active');
-  });
-
-  const logoutOption = document.getElementById('logoutOption');
-  if (logoutOption) {
-    logoutOption.addEventListener('click', async () => {
-      try {
-        await logoutUser();
-      } catch (err) {
-        console.warn('Error en logout:', err);
-      }
-      localStorage.clear();
-      sessionStorage.clear();
-      location.hash = '#/sign-in';
-      showToast('Sesión cerrada correctamente', 'success');
-    });
-  }
-}
-
-// ===========================
-// MODAL CREAR TAREA
-// ===========================
-function initCreateTaskModal() {
->>>>>>> 0f32be42
   const openBtn = document.querySelector('.create-task-btn');
   const modal = document.getElementById('createTask');
-  const closeBtn = modal?.querySelector('.close-modal');
+  const closeBtn = modal.querySelector('.close-modal');
   const form = document.getElementById('createTaskForm');
   const cancelBtn = document.getElementById('cancelTaskBtn');
 
-  if (!openBtn || !modal || !form) {
-    console.warn('Elementos del modal no encontrados');
-    return;
-  }
-
+  // Mostrar modal
   openBtn.addEventListener('click', () => {
     modal.style.display = 'block';
-    form.reset();
-  });
-
-  closeBtn?.addEventListener('click', () => modal.style.display = 'none');
-  cancelBtn?.addEventListener('click', () => modal.style.display = 'none');
-
-  modal.addEventListener('click', e => {
-    if (e.target === modal) modal.style.display = 'none';
-  });
-
-  form.addEventListener('submit', async e => {
+  });
+
+  // Cerrar modal con la X
+  closeBtn.addEventListener('click', () => {
+    modal.style.display = 'none';
+  });
+
+
+  cancelBtn.addEventListener('click', () => {
+    modal.style.display = 'none';
+  });
+
+  // Manejar envío del formulario
+  form.addEventListener('submit', (e) => {
     e.preventDefault();
     const submitBtn = form.querySelector('button[type="submit"]');
     const originalText = submitBtn.textContent;
@@ -808,6 +393,86 @@
         showToast('❌ Error actualizando: ' + (err.message || err), 'error');
       }
     }
+  });
+}
+
+// ===========================
+// NOTIFICACIONES TOAST
+// ===========================
+function showToast(msg, type = 'info') {
+  const toast = document.createElement('div');
+  toast.textContent = msg;
+  toast.style.cssText = `
+    position: fixed; top: 20px; right: 20px;
+    background: ${type === 'error' ? '#dc3545' : type === 'success' ? '#28a745' : '#007bff'};
+    color: white; padding: 12px 20px; border-radius: 8px;
+    box-shadow: 0 2px 6px rgba(0,0,0,0.3); z-index: 1000; opacity: 0;
+    transition: opacity 0.3s ease; max-width: 300px;
+  `;
+
+  document.body.appendChild(toast);
+  requestAnimationFrame(() => toast.style.opacity = '1');
+
+  setTimeout(() => {
+    toast.style.opacity = '0';
+    toast.addEventListener('transitionend', () => toast.remove());
+  }, 3000);
+}
+
+// ===========================
+// FUNCIÓN DE DEBUG (OPCIONAL)
+// ===========================
+function debugDashboard() {
+  console.log('=== DEBUG DASHBOARD ===');
+  console.log('Columnas encontradas:');
+  console.log('- Pending:', document.querySelector('.pending-column .task-list'));
+  console.log('- Progress:', document.querySelector('.progress-column .task-list'));
+  console.log('- Completed:', document.querySelector('.completed-column .task-list'));
+  console.log('Modal elementos:');
+  console.log('- Create btn:', document.querySelector('.create-task-btn'));
+  console.log('- Modal:', document.getElementById('createTask'));
+  console.log('- Form:', document.getElementById('createTaskForm'));
+    const title = form.taskTitle.value.trim();
+    const desc = form.taskDesc.value.trim();
+    const date = form.taskDate.value;
+    const time = form.taskTime.value;
+    const status = form.taskStatus.value;
+
+  let datetime = '';
+  if (date && time) datetime = `Fecha: ${date}, ${time}`;
+  else if (date) datetime =  `Fecha: ${date}`;
+  else if (time) datetime = `Hora: ${time}`;
+
+  // Buscar el contenedor de columna según el estado
+  let columnClass = '';
+  if (status === 'pending') columnClass = '.pending-column .task-list';
+  else if (status === 'progress') columnClass = '.progress-column .task-list';
+  else if (status === 'completed') columnClass = '.completed-column .task-list';
+  const column = document.querySelector(columnClass);
+
+  const emptyMsg = column.querySelector('.empty-state');
+  if (emptyMsg) emptyMsg.style.display = 'none';
+
+
+    // Crear la tarjeta de tarea
+    if (column) {
+      const card = document.createElement('div');
+      card.className = 'task-card';
+      card.innerHTML = `
+        <div class="task-options">
+          <button class="task-option-btn">✏️</button>
+          <button class="task-option-btn">🗑️</button>
+        </div>
+        <div class="task-title">${title}</div>
+        <div class="task-description">${desc}</div>
+        <div class="task-datetime">${datetime}</div>
+      `;
+      column.prepend(card);
+    }
+
+    modal.style.display = 'none';
+    form.reset();
+    
   });
 
   // Verificar autenticación antes de mostrar dashboard
@@ -840,40 +505,40 @@
   // Por ejemplo, cargar las tareas del usuario, mostrar su perfil, etc.
 }
 
-// ===========================
-// NOTIFICACIONES TOAST
-// ===========================
-function showToast(msg, type = 'info') {
-  const toast = document.createElement('div');
-  toast.textContent = msg;
-  toast.style.cssText = `
-    position: fixed; top: 20px; right: 20px;
-    background: ${type === 'error' ? '#dc3545' : type === 'success' ? '#28a745' : '#007bff'};
-    color: white; padding: 12px 20px; border-radius: 8px;
-    box-shadow: 0 2px 6px rgba(0,0,0,0.3); z-index: 1000; opacity: 0;
-    transition: opacity 0.3s ease; max-width: 300px;
-  `;
-
-  document.body.appendChild(toast);
-  requestAnimationFrame(() => toast.style.opacity = '1');
-
-  setTimeout(() => {
-    toast.style.opacity = '0';
-    toast.addEventListener('transitionend', () => toast.remove());
-  }, 3000);
-}
-
-// ===========================
-// FUNCIÓN DE DEBUG (OPCIONAL)
-// ===========================
-function debugDashboard() {
-  console.log('=== DEBUG DASHBOARD ===');
-  console.log('Columnas encontradas:');
-  console.log('- Pending:', document.querySelector('.pending-column .task-list'));
-  console.log('- Progress:', document.querySelector('.progress-column .task-list'));
-  console.log('- Completed:', document.querySelector('.completed-column .task-list'));
-  console.log('Modal elementos:');
-  console.log('- Create btn:', document.querySelector('.create-task-btn'));
-  console.log('- Modal:', document.getElementById('createTask'));
-  console.log('- Form:', document.getElementById('createTaskForm'));
+/**
+ * Initialize the "board" view.
+ * Sets up the todo form, input, and list with create/remove/toggle logic.
+ */
+function initBoard() {
+  const form = document.getElementById('todoForm');
+  const input = document.getElementById('newTodo');
+  const list = document.getElementById('todoList');
+  if (!form || !input || !list) return;
+
+  // Add new todo item
+  form.addEventListener('submit', (e) => {
+    e.preventDefault();
+    const title = input.value.trim();
+    if (!title) return;
+
+    const li = document.createElement('li');
+    li.className = 'todo';
+    li.innerHTML = `
+      <label>
+        <input type="checkbox" class="check">
+        <span>${title}</span>
+      </label>
+      <button class="link remove" type="button">Eliminar</button>
+    `;
+    list.prepend(li);
+    input.value = '';
+  });
+
+  // Handle remove and toggle completion
+  list.addEventListener('click', (e) => {
+    const li = e.target.closest('.todo');
+    if (!li) return;
+    if (e.target.matches('.remove')) li.remove();
+    if (e.target.matches('.check')) li.classList.toggle('completed', e.target.checked);
+  });
 }