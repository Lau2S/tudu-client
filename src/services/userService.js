import { http } from '../api/http.js';

/**
 * Register a new user in the system.
 *
 * Sends a POST request to the backend API (`/users`)
 * with the provided user registration data matching the frontend form.
 *
 * @async
 * @function registerUser
 * @param {Object} params - User registration data.
 * @param {string} params.nombre - The first name of the user.
 * @param {string} params.apellido - The last name of the user.
 * @param {string} params.email - The email of the user.
 * @param {string} params.password - The password of the user.
 * @param {string} params.age - The age of the user.
 * @returns {Promise<Object>} The created user object returned by the API.
 * @throws {Error} If the API responds with an error status or message.
 *
 * @example
 * try {
 *   const user = await registerUser({ 
 *     nombre: "Juan", 
 *     apellido: "Pérez", 
 *     email: "juan@example.com", 
 *     password: "MiPassword123", 
 *     age: "25" 
 *   });
 *   console.log("User created:", user);
 * } catch (err) {
 *   console.error("Registration failed:", err.message);
 * }
 */
export async function registerUser({ nombre, apellido, email, password, age }) {
  // Mapear los campos del frontend a lo que espera el backend
  return http.post('/users', {
    username: email,      // Usar email como username para mantener compatibilidad
    email: email,         // Email del usuario
    password: password,   // Contraseña del usuario
    firstName: nombre,    // Nombre del usuario
    lastName: apellido,   // Apellido del usuario
    age: parseInt(age)    // Edad convertida a número
  });
}

/**
 * Login user with credentials.
 * ACTUALIZADA para usar la ruta correcta del backend
 *
 * @async
 * @function loginUser
 * @param {Object} params - Login credentials.
 * @param {string} params.email - The user email.
 * @param {string} params.password - The password.
 * @returns {Promise<Object>} The login response with user data and token.
 * @throws {Error} If login fails.
 */
export async function loginUser({ email, password }) {
  return http.post('/users/auth/login', { email, password });
}

/**
 * Get user profile information.
 * ACTUALIZADA para incluir autenticación
 *
 * @async
 * @function getUserProfile
 * @param {string} userId - The user ID.
 * @returns {Promise<Object>} The user profile data.
 * @throws {Error} If the request fails.
 */
export async function getUserProfile(userId) {
  const token = localStorage.getItem('token');
  return http.get(`/users/${userId}`, {
    headers: {
      'Authorization': `Bearer ${token}`
    }
  });
}

/**
 * Update user profile.
 * ACTUALIZADA para incluir autenticación
 *
 * @async
 * @function updateUserProfile
 * @param {string} userId - The user ID.
 * @param {Object} updates - The profile updates.
 * @returns {Promise<Object>} The updated user data.
 * @throws {Error} If the update fails.
 */
export async function updateUserProfile(userId, updates) {
  const token = localStorage.getItem('token');
  return http.put(`/users/${userId}`, updates, {
    headers: {
      'Authorization': `Bearer ${token}`
    }
  });
}

/**
 * Delete user account.
 * ACTUALIZADA para incluir autenticación
 *
 * @async
 * @function deleteUser
 * @param {string} userId - The user ID.
 * @returns {Promise<void>}
 * @throws {Error} If the deletion fails.
 */
export async function deleteUser(userId) {
  const token = sessionStorage.getItem('token');
  return http.del(`/users/${userId}`, {
    headers: {
      'Authorization': `Bearer ${token}`
    }
  });
}

/**
 * Logout user - NUEVA FUNCIÓN
 * Llama al endpoint de logout del backend y limpia el localStorage
 */
export async function logoutUser() {
  const token = sessionStorage.getItem('token');
  if (token) {
    try {
      await http.post('/users/auth/logout', {}, {
        headers: {
          'Authorization': `Bearer ${token}`
        }
      });
    } catch (error) {
      console.warn('Error durante logout en el servidor:', error);
    }
  }
  // Limpiar localStorage
  sessionStorage.removeItem('token');
  sessionStorage.removeItem('userId');
  sessionStorage.removeItem('userEmail');

  // Redirigir al sign-in
  location.hash = '#/sign-in';
}

/**
 * Check if user is authenticated
 * Verifica si el token existe y no ha expirado
 */
export function isAuthenticated() {
  const token = localStorage.getItem('token');
  if (!token) return false;

  try {
    const tokenPayload = JSON.parse(atob(token.split('.')[1]));
    const now = Date.now() / 1000;
    return tokenPayload.exp > now;
  } catch (error) {
    console.error('Error verificando token:', error);
    sessionStorage.removeItem('token');
    return false;
  }
}

/**
 * Get current user info from token
 */
export function getCurrentUser() {
  const token = localStorage.getItem('token');
  if (!token) return null;

  try {
    const tokenPayload = JSON.parse(atob(token.split('.')[1]));
    return {
      userId: tokenPayload.userId,
      email: tokenPayload.email
    };
  } catch (error) {
    console.error('Error decodificando token:', error);
    return null;
  }
}

/**
<<<<<<< HEAD
 * Request password reset for a user.
 *
 * Sends a POST request to the backend API (`/auth/forgot-password`)
 * with the provided email address.
 *
 * @async
 * @function forgotPassword
 * @param {Object} params - Password reset request data.
 * @param {string} params.email - The email address of the user.
 * @returns {Promise<Object>} The response object returned by the API.
 * @throws {Error} If the API responds with an error status or message.
 *
 * @example
 * try {
 *   const result = await forgotPassword({ email: "user@example.com" });
 *   console.log("Reset email sent:", result.message);
 * } catch (err) {
 *   console.error("Password reset request failed:", err.message);
 * }
 */
export async function forgotPassword({ email }) {
  return http.post('/auth/forgot-password', { email });
}

/**
 * Reset user password using a token.
 *
 * Sends a POST request to the backend API (`/auth/reset-password/:token`)
 * with the new password and confirmation.
 *
 * @async
 * @function resetPassword
 * @param {Object} params - Password reset data.
 * @param {string} params.token - The reset token received via email.
 * @param {string} params.password - The new password.
 * @param {string} params.confirmPassword - Password confirmation.
 * @returns {Promise<Object>} The response object returned by the API.
 * @throws {Error} If the API responds with an error status or message.
 *
 * @example
 * try {
 *   const result = await resetPassword({ 
 *     token: "abc123", 
 *     password: "newpass123", 
 *     confirmPassword: "newpass123" 
 *   });
 *   console.log("Password reset successful:", result.message);
 * } catch (err) {
 *   console.error("Password reset failed:", err.message);
 * }
 */
export async function resetPassword({ token, password, confirmPassword }) {
  return http.post(`/auth/reset-password/${token}`, { password, confirmPassword });
}
=======
 * Forgot password - Send recovery email
 * Sends a password recovery email to the user
 *
 * @async
 * @function forgotPassword
 * @param {string} email - The user's email address
 * @returns {Promise<Object>} The response from the server
 * @throws {Error} If the request fails
 *
 * @example
 * try {
 *   const response = await forgotPassword('user@example.com');
 *   console.log(response.message); // "Revisa tu correo para continuar"
 * } catch (err) {
 *   console.error("Password recovery failed:", err.message);
 * }
 */
export async function forgotPassword(email) {
  return http.post('/users/auth/forgot-password', { email });
}
>>>>>>> 763f7445
<|MERGE_RESOLUTION|>--- conflicted
+++ resolved
@@ -182,62 +182,6 @@
 }
 
 /**
-<<<<<<< HEAD
- * Request password reset for a user.
- *
- * Sends a POST request to the backend API (`/auth/forgot-password`)
- * with the provided email address.
- *
- * @async
- * @function forgotPassword
- * @param {Object} params - Password reset request data.
- * @param {string} params.email - The email address of the user.
- * @returns {Promise<Object>} The response object returned by the API.
- * @throws {Error} If the API responds with an error status or message.
- *
- * @example
- * try {
- *   const result = await forgotPassword({ email: "user@example.com" });
- *   console.log("Reset email sent:", result.message);
- * } catch (err) {
- *   console.error("Password reset request failed:", err.message);
- * }
- */
-export async function forgotPassword({ email }) {
-  return http.post('/auth/forgot-password', { email });
-}
-
-/**
- * Reset user password using a token.
- *
- * Sends a POST request to the backend API (`/auth/reset-password/:token`)
- * with the new password and confirmation.
- *
- * @async
- * @function resetPassword
- * @param {Object} params - Password reset data.
- * @param {string} params.token - The reset token received via email.
- * @param {string} params.password - The new password.
- * @param {string} params.confirmPassword - Password confirmation.
- * @returns {Promise<Object>} The response object returned by the API.
- * @throws {Error} If the API responds with an error status or message.
- *
- * @example
- * try {
- *   const result = await resetPassword({ 
- *     token: "abc123", 
- *     password: "newpass123", 
- *     confirmPassword: "newpass123" 
- *   });
- *   console.log("Password reset successful:", result.message);
- * } catch (err) {
- *   console.error("Password reset failed:", err.message);
- * }
- */
-export async function resetPassword({ token, password, confirmPassword }) {
-  return http.post(`/auth/reset-password/${token}`, { password, confirmPassword });
-}
-=======
  * Forgot password - Send recovery email
  * Sends a password recovery email to the user
  *
@@ -258,4 +202,3 @@
 export async function forgotPassword(email) {
   return http.post('/users/auth/forgot-password', { email });
 }
->>>>>>> 763f7445
