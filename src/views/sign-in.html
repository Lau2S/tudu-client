<main class="main">
  <div class="logo">
    <img src="/public/logo_tudu.png" alt="Logo de Tudu" class="login-logo">
  </div>

  <form class="registration-card" id = "sign-in-form" action="/login" method="POST">
    <div>
      <h2 class="form-title">Iniciar sesión</h2>
      <p class="form-subtitle">Ingresa tus datos para acceder a tus tareas</p>
    </div>

    <label for="sign-in-email">Email</label>
    <input type="email" id="sign-in-email" name="email" placeholder="Ingrese su email" required>

<<<<<<< HEAD
    <label for="sign-in-password">Contraseña</label>
=======
    <div class ="password-label-container">
      <label for="sign-in-password">Contraseña</label>
      <a href="#/reset-password" class="forgot-password-link">¿Olvidaste tu contraseña?</a>
    </div>
    
>>>>>>> 0f32be42
    <input type="password" id="sign-in-password" name="password" placeholder="Ingrese su contraseña" required>

    <button type="submit" id = "sign-in-button" disabled>Iniciar sesión</button>
    <div class="sign-in-footer">
      <p>¿No tienes una cuenta? <a href="#/sign-up">Regístrate</a></p>
    </div>
  </form>

</main>

<footer class="footer">
  <p>©2025 Tudu. Todos los derechos reservados &nbsp;&nbsp;&nbsp; Mapa del Sitio</p>
</footer><|MERGE_RESOLUTION|>--- conflicted
+++ resolved
@@ -12,15 +12,11 @@
     <label for="sign-in-email">Email</label>
     <input type="email" id="sign-in-email" name="email" placeholder="Ingrese su email" required>
 
-<<<<<<< HEAD
-    <label for="sign-in-password">Contraseña</label>
-=======
     <div class ="password-label-container">
       <label for="sign-in-password">Contraseña</label>
       <a href="#/reset-password" class="forgot-password-link">¿Olvidaste tu contraseña?</a>
     </div>
     
->>>>>>> 0f32be42
     <input type="password" id="sign-in-password" name="password" placeholder="Ingrese su contraseña" required>
 
     <button type="submit" id = "sign-in-button" disabled>Iniciar sesión</button>
