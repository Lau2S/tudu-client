<<<<<<< HEAD
:root{
    --primary-color: #379e56;
    --secondary-color: #4ab64a;
    --background-color: #ffffff;
    --text-color: #000000;
    --border-color: #aca5b1;
    --font-family: 'Inter', sans-serif;

=======
:root {
    --primary-color: #01ab53;
    --primary-hover: #028c46;
    --secondary-color: #015028;
    --background-color: #ffffff;
    --text-color: #000000;
    --input-color: #e8e8e8;
    --border-radius: 10px;
    --spacing: 1rem;
    --font-family: 'Open Sans', sans-serif;
    --font-size-base: 1rem;
>>>>>>> 6815c70a
}

body {
    flex-direction: column;
    font-family: var(--font-family);
    background-color: var(--background-color);
    color: var(--text-color);
    margin: 0;
    padding: 0;
    height: 100vh;

}

.card h1 {
  font-size: 1.75rem;
  margin-bottom: 0.5rem;
  font-weight: 600;
  font-size: 1.5rem;
}

<<<<<<< HEAD
.container {
  display: flex;
  justify-content: center;
  align-items: center;
  min-height: 100vh;
  padding: 2rem;
=======
main {
    display: flex;
    flex-direction: column;
    align-items: center;
    justify-content: center;
    min-width: 90vw;
    min-height:  84vh;
    padding: var(--spacing);
}


.logo-title {
    display: flex;
    align-items: center;
    color: rgb(2, 78, 37);
    margin-bottom: 0.1rem;
>>>>>>> 6815c70a
}

.login-logo {
    width: 48px;
    height: 48px;
    object-fit: contain;
}

h1,
h2,
h3,
h4,
h5,
h6 {
    text-align: center;
    color: var(--text-color);
}

button {
    background-color: var(--text-color);
    color: var(--background-color);
    border: none;
    padding: 0.5rem 2rem;
    cursor: pointer;
    font-size: medium;
    border-radius: 10px;
    transition: background-color 0.3s ease;
}

button:hover {
    background-color: var(--button-hover-color);
    color: var(--text-color);
    border: 1px solid var(--primary-color);
}

input {
    padding: 0.5rem;
<<<<<<< HEAD
    border: 1px solid var(--primary-color);
    border-radius: 10px;
    font-size:1rem;
    width: 100%;
    box-sizing: border-box;
    background-color: #d9d9d9;
    opacity: 0.5;
    border: none;
=======
    border: none;
    border-radius: var(--border-radius);
    font-size: var(--font-size-base);
    background-color: var(--input-color);
    margin-bottom: 1rem;
    width: 100%;
    transition: background-color 0.3s ease, box-shadow 0.3s ease;

}

input:focus {
    background-color: #fff;
    box-shadow: 0 0 6px rgba(1, 171, 83, 0.5);
}

button:focus,
input:focus {
    outline: 2px solid var(--primary-color);
    outline-offset: 2px;
>>>>>>> 6815c70a
}

a {
    color: var(--text-color);
    text-decoration: none;
    font-weight: bold;
}

a:hover {
    text-decoration: underline;
}

form {
    display: flex;
    flex-direction: column;
    justify-content: center;
<<<<<<< HEAD
    gap: 1rem;
    
}

.row{
    display: flex;
    flex-direction: column;
    gap: 0.25rem;
    margin-bottom: 1.25rem;
}

.card {
  background-color: #fff;
  padding: 2.5rem;
  border-radius: 12px;
  box-shadow: 0 4px 12px rgba(0,0,0,0.08);
  max-width: 420px;
  width: 100%;
}

.card p{
  text-align: center;
  opacity: 0.42;
}

.header {
  display: flex;
  justify-content: space-between;
  align-items: center;
  padding: 1rem 2rem;
  background-color: #ffffff;
  border-bottom: 1px solid #eee;
}


.logo img {
  width: 120px;     
  height: auto;  
}


.nav a {
  margin-left: 1rem;
  text-decoration: none;
  color: #000000;
  font-weight: 500;
}

.main {
  text-align: center;
  padding: 4rem 5rem;
  display: flex;
  flex: 1;
  flex-direction: column;
  align-items: center;
  justify-content: flex-start;
}

.main h1 {
  font-size: 4rem;
  margin-bottom: 0.6rem;
  margin-top: 1rem;
  font-family : Verdana, sans-serif;
  font-weight:500
  
}

.main p {
  font-size: 1.2rem;
  margin-bottom: 2rem;
  max-width: 600px;
  margin-left: auto;
  margin-right: auto;
  color: #000000;
  opacity: 0.58;
}

.cta-button {
  display: inline-block;
  background-color: #01AB53;
  color: white;
  padding: 0.85rem 1.5rem;
  border-radius: 10px;
  font-weight: 600;
  text-decoration: none;
}

.cta-button:hover {
  background-color: #019a4b;
  text-decoration: none;
}

.footer {
  background-color: #015028;
  color: white;
  text-align: center;
  padding: 1rem;
  font-size: 0.875rem;
}



=======
    gap: 0.8rem;
    margin: 1.5rem auto;
    padding: 1.5rem;
    background-color: var(--background-color);
    border-radius: 20px;
    box-shadow: 0 4px 16px var(--text-color);
    max-width: 350px;
    width: 100%;
}

.name-row {
    display: flex;
    gap: 2rem;
}


.form-group {
    flex: 1;
    display: flex;
    flex-direction: column;
    gap: 1rem;
    width: 100%;
}

form h2 {
    text-align: left;
    margin-bottom: 0.1rem;
}

form p {
    margin-top: 0.1rem;
    margin-bottom: 1rem;
    text-align: left;
    color: gray;
    font-size: 0.95rem;
}

.sing-in-footer {
    display: flex;
    justify-content: center;
    align-items: center;
    gap: 0.3rem;
    margin-top: 1rem;
    font-size: 0.95rem;
}

.sign-in-footer p {
    text-align: center;
    width: 100%;
}

footer {
    text-align: center;
    color: gray;
    background-color: var(--secondary-color);
    padding: 0.8rem;
    width: 100%;
}
@media (prefers-color-scheme: dark) {
    :root {
        --background-color: #121212;
        --text-color: #f5f5f5;
        --input-color: #1e1e1e;
        --secondary-color: #015028;
    }
}
>>>>>>> 6815c70a
<|MERGE_RESOLUTION|>--- conflicted
+++ resolved
@@ -1,13 +1,3 @@
-<<<<<<< HEAD
-:root{
-    --primary-color: #379e56;
-    --secondary-color: #4ab64a;
-    --background-color: #ffffff;
-    --text-color: #000000;
-    --border-color: #aca5b1;
-    --font-family: 'Inter', sans-serif;
-
-=======
 :root {
     --primary-color: #01ab53;
     --primary-hover: #028c46;
@@ -19,7 +9,6 @@
     --spacing: 1rem;
     --font-family: 'Open Sans', sans-serif;
     --font-size-base: 1rem;
->>>>>>> 6815c70a
 }
 
 body {
@@ -40,22 +29,21 @@
   font-size: 1.5rem;
 }
 
-<<<<<<< HEAD
 .container {
   display: flex;
   justify-content: center;
   align-items: center;
   min-height: 100vh;
   padding: 2rem;
-=======
+
 main {
-    display: flex;
-    flex-direction: column;
-    align-items: center;
-    justify-content: center;
-    min-width: 90vw;
-    min-height:  84vh;
-    padding: var(--spacing);
+  display: flex;
+  flex-direction: column;
+  align-items: center;
+  justify-content: center;
+  min-width: 90vw;
+  min-height:  84vh;
+  padding: var(--spacing);
 }
 
 
@@ -64,7 +52,6 @@
     align-items: center;
     color: rgb(2, 78, 37);
     margin-bottom: 0.1rem;
->>>>>>> 6815c70a
 }
 
 .login-logo {
@@ -102,16 +89,6 @@
 
 input {
     padding: 0.5rem;
-<<<<<<< HEAD
-    border: 1px solid var(--primary-color);
-    border-radius: 10px;
-    font-size:1rem;
-    width: 100%;
-    box-sizing: border-box;
-    background-color: #d9d9d9;
-    opacity: 0.5;
-    border: none;
-=======
     border: none;
     border-radius: var(--border-radius);
     font-size: var(--font-size-base);
@@ -119,7 +96,6 @@
     margin-bottom: 1rem;
     width: 100%;
     transition: background-color 0.3s ease, box-shadow 0.3s ease;
-
 }
 
 input:focus {
@@ -131,7 +107,6 @@
 input:focus {
     outline: 2px solid var(--primary-color);
     outline-offset: 2px;
->>>>>>> 6815c70a
 }
 
 a {
@@ -148,7 +123,6 @@
     display: flex;
     flex-direction: column;
     justify-content: center;
-<<<<<<< HEAD
     gap: 1rem;
     
 }
@@ -197,7 +171,7 @@
   font-weight: 500;
 }
 
-.main {
+/* .main {
   text-align: center;
   padding: 4rem 5rem;
   display: flex;
@@ -205,7 +179,7 @@
   flex-direction: column;
   align-items: center;
   justify-content: flex-start;
-}
+} */
 
 .main h1 {
   font-size: 4rem;
@@ -250,8 +224,6 @@
 }
 
 
-
-=======
     gap: 0.8rem;
     margin: 1.5rem auto;
     padding: 1.5rem;
@@ -318,4 +290,3 @@
         --secondary-color: #015028;
     }
 }
->>>>>>> 6815c70a
